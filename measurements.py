import cv2
import numpy as np
from skimage.morphology import skeletonize
<<<<<<< HEAD
from heapq import heappush, heappop
=======
>>>>>>> f39cc328


def _split_sleeve_points(skeleton, left_shoulder, right_shoulder):
    """Split ``skeleton`` into left/right sleeve points via flood fill."""
    from collections import deque
    # Import here to avoid circular dependency with :mod:`sleeve`.
    from sleeve import _nearest_skeleton_point

    height, width = skeleton.shape
    lx, ly = _nearest_skeleton_point(skeleton, left_shoulder)
    rx, ry = _nearest_skeleton_point(skeleton, right_shoulder)

    labels = np.zeros((height, width), dtype=np.uint8)
    queue = deque([(lx, ly, 1), (rx, ry, 2)])
    labels[ly, lx] = 1
    labels[ry, rx] = 2

    neighbors = [
        (-1, -1), (0, -1), (1, -1),
        (-1, 0),          (1, 0),
        (-1, 1),  (0, 1),  (1, 1),
    ]

    while queue:
        x, y, lbl = queue.popleft()
        if labels[y, x] == 3:
            continue

        conflict = False
        to_add = []
        for dx, dy in neighbors:
            nx, ny = x + dx, y + dy
            if 0 <= nx < width and 0 <= ny < height and skeleton[ny, nx]:
                lab = labels[ny, nx]
                if lab not in (0, lbl, 3):
                    labels[ny, nx] = 3
                    labels[y, x] = 3
                    conflict = True
                else:
                    to_add.append((nx, ny, lab))
        if conflict:
            continue
        for nx, ny, lab in to_add:
            if lab == 0:
                labels[ny, nx] = lbl
                queue.append((nx, ny, lbl))

    ly, lx = np.where(labels == 1)
    ry, rx = np.where(labels == 2)
    left_points = np.column_stack((lx, ly))
    right_points = np.column_stack((rx, ry))
    return left_points, right_points


<<<<<<< HEAD
def _shortest_path_length(skeleton, start, end):
    """Compute shortest path length between two points on a skeleton."""

    height, width = skeleton.shape
    visited = np.zeros((height, width), dtype=bool)
    dist = np.full((height, width), np.inf)
    sx, sy = start
    ex, ey = end
    dist[sy, sx] = 0.0
    heap = [(0.0, sx, sy)]
    neighbors = [
        (-1, -1), (0, -1), (1, -1),
        (-1, 0),          (1, 0),
        (-1, 1),  (0, 1),  (1, 1),
    ]
    while heap:
        d, x, y = heappop(heap)
        if visited[y, x]:
            continue
        if (x, y) == (ex, ey):
            return d
        visited[y, x] = True
        for dx, dy in neighbors:
            nx, ny = x + dx, y + dy
            if 0 <= nx < width and 0 <= ny < height and skeleton[ny, nx]:
                step = 1.41421356 if dx != 0 and dy != 0 else 1.0
                nd = d + step
                if nd < dist[ny, nx]:
                    dist[ny, nx] = nd
                    heappush(heap, (nd, nx, ny))
    return float(np.inf)


=======
>>>>>>> f39cc328
def measure_clothes(image, cm_per_pixel, prune_threshold=None):
    # Import lazily to avoid circular imports when :mod:`sleeve` needs
    # ``measure_clothes`` from this module.
    from sleeve import (
<<<<<<< HEAD
=======
        _shortest_path_length,
>>>>>>> f39cc328
        compute_sleeve_length,
        prune_skeleton,
        DEFAULT_PRUNE_THRESHOLD,
    )
    if prune_threshold is None:
        prune_threshold = DEFAULT_PRUNE_THRESHOLD
    gray = cv2.cvtColor(image, cv2.COLOR_BGR2GRAY)
    _, thresh = cv2.threshold(gray, 10, 255, cv2.THRESH_BINARY)
    # ノイズ除去のためのクロージング処理
    kernel = np.ones((5, 5), np.uint8)
    thresh = cv2.morphologyEx(thresh, cv2.MORPH_CLOSE, kernel)
    contours, _ = cv2.findContours(
        thresh, cv2.RETR_EXTERNAL, cv2.CHAIN_APPROX_SIMPLE
    )

    if not contours:
        return None, {}

    clothes_contour = max(contours, key=cv2.contourArea)

    # 凸包で輪郭を滑らかにする
    hull = cv2.convexHull(clothes_contour)
    x, y, w, h = cv2.boundingRect(hull)

    # ROIに切り出し後のマスクを作成
    gray = gray[y:y + h, x:x + w]
    mask = np.zeros((h, w), dtype=np.uint8)
    shifted_contour = clothes_contour - [x, y]
    cv2.drawContours(mask, [shifted_contour], -1, 255, thickness=-1)

    # 二値マスクから胴体中央線を推定
    projection = mask.sum(axis=0)
    center_x = int(np.argmax(projection))
    column_pixels = np.where(mask[:, center_x] > 0)[0]
    if column_pixels.size == 0:
        raise ValueError("Center line not found")
    top_y = int(column_pixels.min())
    bottom_y = int(column_pixels.max())

    height = bottom_y - top_y

    # 肩幅（上から10%の位置での幅）
    shoulder_y = top_y + int(height * 0.1)
    shoulder_line = mask[shoulder_y:shoulder_y + 5, :]
    shoulder_points = cv2.findNonZero(shoulder_line)
    if shoulder_points is None:
        raise ValueError("Shoulder line not detected")
    shoulder_xs = shoulder_points[:, 0, 0]
    shoulder_ys = shoulder_points[:, 0, 1]
    left_idx = np.argmin(shoulder_xs)
    right_idx = np.argmax(shoulder_xs)
    left_shoulder = (shoulder_xs[left_idx], shoulder_y + shoulder_ys[left_idx])
    right_shoulder = (shoulder_xs[right_idx], shoulder_y + shoulder_ys[right_idx])
    shoulder_width = right_shoulder[0] - left_shoulder[0]

    # 身幅：胴体の25%〜50%の範囲を探索し、中心線と連結した領域のみを測定
    kernel_size = max(3, height // 10)
    vertical_kernel = np.ones((kernel_size, 1), np.uint8)
    torso_mask = cv2.morphologyEx(mask, cv2.MORPH_OPEN, vertical_kernel)
    torso_mask = cv2.morphologyEx(torso_mask, cv2.MORPH_CLOSE, vertical_kernel)

    # 袖を胴体から切り離すために横方向に細長いカーネルでエロージョン→ダイレーション
    horiz_size = max(3, w // 8)
    horizontal_kernel = np.ones((1, horiz_size), np.uint8)
    torso_mask = cv2.erode(torso_mask, horizontal_kernel, iterations=1)
    torso_mask = cv2.dilate(torso_mask, horizontal_kernel, iterations=1)

    # 中央列と連結している領域のみを残す
    num_labels, labels, _stats, _centroids = cv2.connectedComponentsWithStats(torso_mask)
    center_rel = center_x
    center_labels = np.unique(labels[:, center_rel])
    torso_only = np.zeros_like(torso_mask)
    for lbl in center_labels:
        if lbl == 0:
            continue
        torso_only[labels == lbl] = 255
    torso_mask = torso_only

    max_width = 0
    start_y = int(top_y + height * 0.25)
    end_y = int(top_y + height * 0.5)

    for y_pos in range(start_y, end_y):
        row = torso_mask[y_pos]
        xs = np.where(row > 0)[0]
        if xs.size == 0:
            continue
        segments = np.split(xs, np.where(np.diff(xs) > 1)[0] + 1)
        for seg in segments:
            if seg[0] <= center_rel <= seg[-1]:
                width = seg[-1] - seg[0]
                if width > max_width:
                    max_width = width
                break

    if max_width == 0:
        raise ValueError("Chest line not detected")
    chest_width = max_width

    # Erode horizontally around the armpit region to weaken the connection
    # between sleeves and torso before skeletonisation. This helps ensure the
    # sleeves are treated as separate branches when extracting their skeletons.
    armpit_start = top_y + int(height * 0.2)
    armpit_end = top_y + int(height * 0.4)
    kernel_width = max(3, w // 30)
    horiz_kernel = np.ones((1, kernel_width), np.uint8)
    mask[armpit_start:armpit_end] = cv2.erode(
        mask[armpit_start:armpit_end], horiz_kernel
    )

    skeleton = skeletonize(mask > 0)

    skeleton = prune_skeleton(skeleton, prune_threshold)
    left_points, right_points = _split_sleeve_points(
        skeleton, left_shoulder, right_shoulder
    )

    _, _, sleeve_length = compute_sleeve_length(
        left_points, right_points, left_shoulder, right_shoulder
    )

    body_length = _shortest_path_length(
        skeleton, (center_x, top_y), (center_x, bottom_y)
    )

    measures = {
        "肩幅": shoulder_width * cm_per_pixel,
        "身幅": chest_width * cm_per_pixel,
        "身丈": body_length * cm_per_pixel,
        "袖丈": sleeve_length * cm_per_pixel,
    }
    return hull, measures


__all__ = ["measure_clothes", "_split_sleeve_points", "_shortest_path_length"]
<|MERGE_RESOLUTION|>--- conflicted
+++ resolved
@@ -1,10 +1,6 @@
 import cv2
 import numpy as np
 from skimage.morphology import skeletonize
-<<<<<<< HEAD
-from heapq import heappush, heappop
-=======
->>>>>>> f39cc328
 
 
 def _split_sleeve_points(skeleton, left_shoulder, right_shoulder):
@@ -59,50 +55,11 @@
     return left_points, right_points
 
 
-<<<<<<< HEAD
-def _shortest_path_length(skeleton, start, end):
-    """Compute shortest path length between two points on a skeleton."""
-
-    height, width = skeleton.shape
-    visited = np.zeros((height, width), dtype=bool)
-    dist = np.full((height, width), np.inf)
-    sx, sy = start
-    ex, ey = end
-    dist[sy, sx] = 0.0
-    heap = [(0.0, sx, sy)]
-    neighbors = [
-        (-1, -1), (0, -1), (1, -1),
-        (-1, 0),          (1, 0),
-        (-1, 1),  (0, 1),  (1, 1),
-    ]
-    while heap:
-        d, x, y = heappop(heap)
-        if visited[y, x]:
-            continue
-        if (x, y) == (ex, ey):
-            return d
-        visited[y, x] = True
-        for dx, dy in neighbors:
-            nx, ny = x + dx, y + dy
-            if 0 <= nx < width and 0 <= ny < height and skeleton[ny, nx]:
-                step = 1.41421356 if dx != 0 and dy != 0 else 1.0
-                nd = d + step
-                if nd < dist[ny, nx]:
-                    dist[ny, nx] = nd
-                    heappush(heap, (nd, nx, ny))
-    return float(np.inf)
-
-
-=======
->>>>>>> f39cc328
 def measure_clothes(image, cm_per_pixel, prune_threshold=None):
     # Import lazily to avoid circular imports when :mod:`sleeve` needs
     # ``measure_clothes`` from this module.
     from sleeve import (
-<<<<<<< HEAD
-=======
-        _shortest_path_length,
->>>>>>> f39cc328
+
         compute_sleeve_length,
         prune_skeleton,
         DEFAULT_PRUNE_THRESHOLD,
