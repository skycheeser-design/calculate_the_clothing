--- conflicted
+++ resolved
@@ -9,11 +9,7 @@
 import cv2
 import numpy as np
 from skimage.morphology import skeletonize
-<<<<<<< HEAD
-from image_utils import _smooth_mask_keep_shape
-=======
-from smooth_cutout import generate_mask
->>>>>>> 216b38d6
+
 
 
 class NoGarmentDetectedError(RuntimeError):
@@ -126,11 +122,7 @@
 # -----------------------------------------------------------------------
 
 
-<<<<<<< HEAD
-
-
-=======
->>>>>>> 216b38d6
+
 def _split_sleeve_points(skeleton, left_shoulder, right_shoulder):
     """Split ``skeleton`` into left/right sleeve points via flood fill."""
     from collections import deque
