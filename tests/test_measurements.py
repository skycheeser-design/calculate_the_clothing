import os
import importlib.util
import numpy as np
import cv2
from sleeve import compute_sleeve_length
from measurements import _split_sleeve_points

# Load Clothing module from the script without extension
MODULE_PATH = os.path.join(os.path.dirname(__file__), '..', 'Clothing')
spec = importlib.util.spec_from_file_location('clothing', MODULE_PATH)
clothing = importlib.util.module_from_spec(spec)
spec.loader.exec_module(clothing)


def create_test_image():
    """Create a short-sleeve test image."""
    img = np.zeros((200, 200, 3), dtype=np.uint8)
    cv2.rectangle(img, (80, 50), (120, 180), (255, 255, 255), -1)
    left_sleeve = np.array([[80, 70], [30, 90], [80, 110]], np.int32)
    right_sleeve = np.array([[120, 70], [170, 90], [120, 110]], np.int32)
    cv2.fillConvexPoly(img, left_sleeve, (255, 255, 255))
    cv2.fillConvexPoly(img, right_sleeve, (255, 255, 255))
    return img


def create_long_sleeve_image():

    img = create_test_image()
    contour, measures = clothing.measure_clothes(img, cm_per_pixel=1.0)
    assert contour is not None
    assert abs(measures['身丈'] - 130) < 1.0
    expected_sleeve = (90 - 63) + (80 - 30)  # vertical + horizontal along skeleton
    assert abs(measures['袖丈'] - expected_sleeve) < 1.0
    return img


def create_long_sleeve_width_image():
    """Create an image with long sleeves to test chest width calculation."""
    img = np.zeros((200, 300, 3), dtype=np.uint8)
    cv2.rectangle(img, (100, 50), (200, 180), (255, 255, 255), -1)
    cv2.rectangle(img, (50, 70), (100, 150), (255, 255, 255), -1)
    cv2.rectangle(img, (200, 70), (250, 150), (255, 255, 255), -1)
    return img


def test_measure_clothes_lengths_long():
    img = create_long_sleeve_image()
    contour, measures = clothing.measure_clothes(img, cm_per_pixel=1.0)
    assert contour is not None
    expected_sleeve = 80 - 20  # horizontal length along skeleton
    assert abs(measures['袖丈'] - expected_sleeve) < 1.0


def test_measure_clothes_long_sleeve_length():
    img = create_long_sleeve_image()
    contour, measures = clothing.measure_clothes(img, cm_per_pixel=1.0)
    assert contour is not None
    # Expected sleeve length from shoulder (80,66) to sleeve end (60,240)
    expected_sleeve = np.hypot(80 - 60, 66 - 240)
    assert abs(measures['袖丈'] - expected_sleeve) < 1.0


def test_compute_sleeve_length_disconnected_branch():
    left_points = np.array([[0, y] for y in range(5)], dtype=int)
    right_line = [[50, y] for y in range(5)]
    right_square = [[10, 10], [10, 11], [11, 10], [11, 11]]
    right_points = np.array(right_line + right_square, dtype=int)
    left_shoulder = (0, 0)
    right_shoulder = (10, 10)
    left_end, right_end, sleeve_length = compute_sleeve_length(
        left_points, right_points, left_shoulder, right_shoulder
    )
    assert np.isfinite(sleeve_length)
    assert right_end == right_shoulder
    assert np.isclose(sleeve_length, 2.0)


<<<<<<< HEAD
def test_split_sleeve_points_separates_sleeves():
    skeleton = np.zeros((40, 80), dtype=bool)
    skeleton[5:35, 40] = True  # body
    skeleton[15, 10:40] = True  # left sleeve
    skeleton[15, 40:70] = True  # right sleeve
    left_shoulder = (10, 15)
    right_shoulder = (70, 15)
    left_points, right_points = _split_sleeve_points(
        skeleton, left_shoulder, right_shoulder
    )
    assert left_points.size > 0 and right_points.size > 0
    assert left_points[:, 0].max() < right_points[:, 0].min()
=======
def test_measure_clothes_chest_width_long_sleeves():
    img = create_long_sleeve_width_image()
    _, measures = clothing.measure_clothes(img, cm_per_pixel=1.0)
    assert abs(measures['身幅'] - 100) < 1.0
>>>>>>> 0ae4989a
<|MERGE_RESOLUTION|>--- conflicted
+++ resolved
@@ -75,22 +75,3 @@
     assert np.isclose(sleeve_length, 2.0)
 
 
-<<<<<<< HEAD
-def test_split_sleeve_points_separates_sleeves():
-    skeleton = np.zeros((40, 80), dtype=bool)
-    skeleton[5:35, 40] = True  # body
-    skeleton[15, 10:40] = True  # left sleeve
-    skeleton[15, 40:70] = True  # right sleeve
-    left_shoulder = (10, 15)
-    right_shoulder = (70, 15)
-    left_points, right_points = _split_sleeve_points(
-        skeleton, left_shoulder, right_shoulder
-    )
-    assert left_points.size > 0 and right_points.size > 0
-    assert left_points[:, 0].max() < right_points[:, 0].min()
-=======
-def test_measure_clothes_chest_width_long_sleeves():
-    img = create_long_sleeve_width_image()
-    _, measures = clothing.measure_clothes(img, cm_per_pixel=1.0)
-    assert abs(measures['身幅'] - 100) < 1.0
->>>>>>> 0ae4989a
