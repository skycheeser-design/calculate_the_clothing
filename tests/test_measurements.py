import os
import importlib.util
import numpy as np
import cv2

# Load Clothing module from the script without extension
MODULE_PATH = os.path.join(os.path.dirname(__file__), '..', 'Clothing')
spec = importlib.util.spec_from_file_location('clothing', MODULE_PATH)
clothing = importlib.util.module_from_spec(spec)
spec.loader.exec_module(clothing)


def create_test_image():
    """Create a short-sleeve test image."""
    img = np.zeros((200, 200, 3), dtype=np.uint8)
    cv2.rectangle(img, (80, 50), (120, 180), (255, 255, 255), -1)
    left_sleeve = np.array([[80, 70], [30, 90], [80, 110]], np.int32)
    right_sleeve = np.array([[120, 70], [170, 90], [120, 110]], np.int32)
    cv2.fillConvexPoly(img, left_sleeve, (255, 255, 255))
    cv2.fillConvexPoly(img, right_sleeve, (255, 255, 255))
    return img


def create_long_sleeve_image():
<<<<<<< HEAD
    """Create a long-sleeve test image."""
    img = np.zeros((200, 200, 3), dtype=np.uint8)
    cv2.rectangle(img, (80, 50), (120, 180), (255, 255, 255), -1)
    # long, thin sleeves extending horizontally
    cv2.rectangle(img, (20, 60), (80, 66), (255, 255, 255), -1)
    cv2.rectangle(img, (120, 60), (180, 66), (255, 255, 255), -1)
    return img


def test_measure_clothes_lengths_short():
=======
    img = np.zeros((300, 200, 3), dtype=np.uint8)
    # body with extra length to ensure center column is tallest
    cv2.rectangle(img, (80, 50), (120, 210), (255, 255, 255), -1)
    # sleeves extending downward from under the shoulders
    cv2.rectangle(img, (60, 110), (80, 240), (255, 255, 255), -1)
    cv2.rectangle(img, (120, 110), (140, 240), (255, 255, 255), -1)
    return img


def test_measure_clothes_lengths():
>>>>>>> f90a4967
    img = create_test_image()
    contour, measures = clothing.measure_clothes(img, cm_per_pixel=1.0)
    assert contour is not None
    assert abs(measures['身丈'] - 130) < 1.0
<<<<<<< HEAD
    expected_sleeve = (90 - 63) + (80 - 30)  # vertical + horizontal along skeleton
    assert abs(measures['袖丈'] - expected_sleeve) < 1.0


def test_measure_clothes_lengths_long():
    img = create_long_sleeve_image()
    contour, measures = clothing.measure_clothes(img, cm_per_pixel=1.0)
    assert contour is not None
    expected_sleeve = 80 - 20  # horizontal length along skeleton
=======
    # Expected sleeve length from shoulder (80,63) to sleeve end (30,90)
    expected_sleeve = np.hypot(80 - 30, 63 - 90)
    assert abs(measures['袖丈'] - expected_sleeve) < 1.0


def test_measure_clothes_long_sleeve_length():
    img = create_long_sleeve_image()
    contour, measures = clothing.measure_clothes(img, cm_per_pixel=1.0)
    assert contour is not None
    # Expected sleeve length from shoulder (80,66) to sleeve end (60,240)
    expected_sleeve = np.hypot(80 - 60, 66 - 240)
>>>>>>> f90a4967
    assert abs(measures['袖丈'] - expected_sleeve) < 1.0<|MERGE_RESOLUTION|>--- conflicted
+++ resolved
@@ -22,34 +22,11 @@
 
 
 def create_long_sleeve_image():
-<<<<<<< HEAD
-    """Create a long-sleeve test image."""
-    img = np.zeros((200, 200, 3), dtype=np.uint8)
-    cv2.rectangle(img, (80, 50), (120, 180), (255, 255, 255), -1)
-    # long, thin sleeves extending horizontally
-    cv2.rectangle(img, (20, 60), (80, 66), (255, 255, 255), -1)
-    cv2.rectangle(img, (120, 60), (180, 66), (255, 255, 255), -1)
-    return img
 
-
-def test_measure_clothes_lengths_short():
-=======
-    img = np.zeros((300, 200, 3), dtype=np.uint8)
-    # body with extra length to ensure center column is tallest
-    cv2.rectangle(img, (80, 50), (120, 210), (255, 255, 255), -1)
-    # sleeves extending downward from under the shoulders
-    cv2.rectangle(img, (60, 110), (80, 240), (255, 255, 255), -1)
-    cv2.rectangle(img, (120, 110), (140, 240), (255, 255, 255), -1)
-    return img
-
-
-def test_measure_clothes_lengths():
->>>>>>> f90a4967
     img = create_test_image()
     contour, measures = clothing.measure_clothes(img, cm_per_pixel=1.0)
     assert contour is not None
     assert abs(measures['身丈'] - 130) < 1.0
-<<<<<<< HEAD
     expected_sleeve = (90 - 63) + (80 - 30)  # vertical + horizontal along skeleton
     assert abs(measures['袖丈'] - expected_sleeve) < 1.0
 
@@ -59,9 +36,6 @@
     contour, measures = clothing.measure_clothes(img, cm_per_pixel=1.0)
     assert contour is not None
     expected_sleeve = 80 - 20  # horizontal length along skeleton
-=======
-    # Expected sleeve length from shoulder (80,63) to sleeve end (30,90)
-    expected_sleeve = np.hypot(80 - 30, 63 - 90)
     assert abs(measures['袖丈'] - expected_sleeve) < 1.0
 
 
@@ -71,5 +45,4 @@
     assert contour is not None
     # Expected sleeve length from shoulder (80,66) to sleeve end (60,240)
     expected_sleeve = np.hypot(80 - 60, 66 - 240)
->>>>>>> f90a4967
     assert abs(measures['袖丈'] - expected_sleeve) < 1.0