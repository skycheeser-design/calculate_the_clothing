--- conflicted
+++ resolved
@@ -60,11 +60,11 @@
         return None, {}
 
     clothes_contour = max(contours, key=cv2.contourArea)
-<<<<<<< HEAD
+
     # 凸包で輪郭を滑らかにする
     hull = cv2.convexHull(clothes_contour)
     x, y, w, h = cv2.boundingRect(hull)
-=======
+
 
     # 最上点・最下点を取得
     ys = clothes_contour[:, :, 1]
@@ -78,7 +78,6 @@
     max_y = int(ys.max())
     w = max_x - min_x + 1
     height = bottommost[1] - topmost[1]
->>>>>>> 01973f89
 
     # 肩幅（上から10%の位置での幅）
     shoulder_y = min_y + int(height * 0.1)
@@ -114,15 +113,15 @@
     right_sleeve_length = np.linalg.norm(np.array(right_shoulder) - np.array(right_sleeve_end))
     sleeve_length = (left_sleeve_length + right_sleeve_length) / 2
 
-<<<<<<< HEAD
+
     # 身丈（凸包の上下端）
     top_point = hull[hull[:, :, 1].argmin()][0]
     bottom_point = hull[hull[:, :, 1].argmax()][0]
     body_length = bottom_point[1] - top_point[1]
-=======
+
     # 身丈（最上点と最下点の距離）
     body_length = bottommost[1] - topmost[1]
->>>>>>> 01973f89
+
 
     measures = {
         "肩幅": shoulder_width * cm_per_pixel,
