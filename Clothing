--- conflicted
+++ resolved
@@ -124,119 +124,7 @@
     )
     return resized, cm_per_pixel / scale
 
-<<<<<<< HEAD
-=======
-
-def _nearest_skeleton_point(skeleton, point):
-    """Return the skeleton pixel closest to ``point``.
-
-    Parameters
-    ----------
-    skeleton : ndarray
-        Binary skeleton image.
-    point : tuple
-        ``(x, y)`` coordinate.
-    """
-    ys, xs = np.nonzero(skeleton)
-    if xs.size == 0:
-        raise ValueError("Skeleton is empty")
-    dists = (xs - point[0]) ** 2 + (ys - point[1]) ** 2
-    idx = np.argmin(dists)
-    return int(xs[idx]), int(ys[idx])
-
-
-def _shortest_path_length(skeleton, start, end):
-    """Compute shortest path length between two points on a skeleton."""
-    height, width = skeleton.shape
-    visited = np.zeros((height, width), dtype=bool)
-    dist = np.full((height, width), np.inf)
-    sx, sy = start
-    ex, ey = end
-    dist[sy, sx] = 0.0
-    heap = [(0.0, sx, sy)]
-    neighbors = [
-        (-1, -1), (0, -1), (1, -1),
-        (-1, 0),           (1, 0),
-        (-1, 1),  (0, 1),  (1, 1),
-    ]
-    while heap:
-        d, x, y = heappop(heap)
-        if visited[y, x]:
-            continue
-        if (x, y) == (ex, ey):
-            return d
-        visited[y, x] = True
-        for dx, dy in neighbors:
-            nx, ny = x + dx, y + dy
-            if 0 <= nx < width and 0 <= ny < height and skeleton[ny, nx]:
-                step = 1.41421356 if dx != 0 and dy != 0 else 1.0
-                nd = d + step
-                if nd < dist[ny, nx]:
-                    dist[ny, nx] = nd
-                    heappush(heap, (nd, nx, ny))
-    return np.inf
-
-
-def _distance_map(skeleton, start):
-    """Return a distance map from ``start`` over the skeleton.
-
-    A Dijkstra search (equivalent to BFS with weighted diagonal steps) is
-    performed starting from ``start``. The resulting array holds the shortest
-    distance from ``start`` to every reachable skeleton pixel; non-skeleton
-    pixels remain at ``np.inf``.
-    """
-
-    height, width = skeleton.shape
-    dist = np.full((height, width), np.inf)
-    visited = np.zeros((height, width), dtype=bool)
-
-    sx, sy = _nearest_skeleton_point(skeleton, (int(start[0]), int(start[1])))
-    dist[sy, sx] = 0.0
-    heap = [(0.0, sx, sy)]
-
-    neighbors = [
-        (-1, -1), (0, -1), (1, -1),
-        (-1, 0),           (1, 0),
-        (-1, 1),  (0, 1),  (1, 1),
-    ]
-
-    while heap:
-        d, x, y = heappop(heap)
-        if visited[y, x]:
-            continue
-        visited[y, x] = True
-        for dx, dy in neighbors:
-            nx, ny = x + dx, y + dy
-            if 0 <= nx < width and 0 <= ny < height and skeleton[ny, nx]:
-                step = 1.41421356 if dx != 0 and dy != 0 else 1.0
-                nd = d + step
-                if nd < dist[ny, nx]:
-                    dist[ny, nx] = nd
-                    heappush(heap, (nd, nx, ny))
-    return dist
-
-
-def _furthest_point(points, dist):
-    """Return the point with maximum distance using a precomputed map.
-
-    Parameters
-    ----------
-    points : ndarray
-        ``(N, 2)`` array of ``(x, y)`` coordinates describing the skeleton.
-    dist : ndarray
-        Distance map as returned by :func:`_distance_map`.
-    """
-
-    if points.size == 0:
-        return (0, 0), 0.0
-
-    dists = dist[points[:, 1], points[:, 0]]
-    idx = np.argmax(dists)
-    furthest = (int(points[idx, 0]), int(points[idx, 1]))
-    max_dist = float(dists[idx])
-    return furthest, max_dist
-
->>>>>>> 394af18d
+
 # 服計測
 def measure_clothes(image, cm_per_pixel):
     gray = cv2.cvtColor(image, cv2.COLOR_BGR2GRAY)
@@ -327,21 +215,7 @@
         skeleton, (center_x, top_y), (center_x, bottom_y)
     )
 
-<<<<<<< HEAD
-    _, _, sleeve_length = compute_sleeve_length(
-        left_points, right_points, left_shoulder, right_shoulder
-    )
-=======
-    # Compute sleeve end points using distance maps from each shoulder.
-    left_dist = _distance_map(skeleton, np.array(left_shoulder, dtype=np.float64))
-    left_sleeve_end, left_sleeve_length = _furthest_point(left_points, left_dist)
-
-    right_dist = _distance_map(skeleton, np.array(right_shoulder, dtype=np.float64))
-    right_sleeve_end, right_sleeve_length = _furthest_point(right_points, right_dist)
-
-    # 肩端から袖端までの距離（左右の平均）
-    sleeve_length = (left_sleeve_length + right_sleeve_length) / 2
->>>>>>> 394af18d
+
 
     measures = {
         "肩幅": shoulder_width * cm_per_pixel,
