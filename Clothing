import cv2
import numpy as np
from PIL import Image, ImageDraw, ImageFont
import pillow_heif
import os
from rembg import remove

# HEIC対応読み込み
def load_image(path):
    ext = os.path.splitext(path)[-1].lower()
    if ext == ".heic":
        heif_file = pillow_heif.read_heif(path)
        img = Image.frombytes(heif_file.mode, heif_file.size, heif_file.data, "raw")
        return cv2.cvtColor(np.array(img), cv2.COLOR_RGB2BGR)
    else:
        return cv2.imread(path)

# 黒四角マーカー検出
def detect_marker(image, marker_size_cm=5.0):
    gray = cv2.cvtColor(image, cv2.COLOR_BGR2GRAY)
    _, thresh = cv2.threshold(gray, 50, 255, cv2.THRESH_BINARY_INV)
    contours, _ = cv2.findContours(thresh, cv2.RETR_EXTERNAL, cv2.CHAIN_APPROX_SIMPLE)

    cm_per_pixel = None
    best_cnt = None
    max_area = 0

    for cnt in contours:
        area = cv2.contourArea(cnt)
        if area > 500:  # ノイズ除去
            x, y, w, h = cv2.boundingRect(cnt)
            aspect_ratio = w / float(h)
            if 0.9 < aspect_ratio < 1.1 and area > max_area:
                max_area = area
                best_cnt = cnt

    if best_cnt is not None:
        x, y, w, h = cv2.boundingRect(best_cnt)
        cm_per_pixel = marker_size_cm / np.mean([w, h])
        cv2.rectangle(image, (x, y), (x + w, y + h), (0, 0, 255), 2)
        cv2.putText(image, "Marker", (x, y - 10),
                    cv2.FONT_HERSHEY_SIMPLEX, 0.6, (0, 0, 255), 2)
    return cm_per_pixel

# 背景除去
def remove_background(image):
    result = remove(image)
    return cv2.cvtColor(np.array(result), cv2.COLOR_RGBA2BGR)

# 服計測
def measure_clothes(image, cm_per_pixel):
    gray = cv2.cvtColor(image, cv2.COLOR_BGR2GRAY)
    _, thresh = cv2.threshold(gray, 10, 255, cv2.THRESH_BINARY)
    # ノイズ除去のためのクロージング処理
    kernel = np.ones((5, 5), np.uint8)
    thresh = cv2.morphologyEx(thresh, cv2.MORPH_CLOSE, kernel)
    contours, _ = cv2.findContours(thresh, cv2.RETR_EXTERNAL, cv2.CHAIN_APPROX_SIMPLE)

    if not contours:
        return None, {}

    clothes_contour = max(contours, key=cv2.contourArea)

    # 凸包で輪郭を滑らかにする
    hull = cv2.convexHull(clothes_contour)
    x, y, w, h = cv2.boundingRect(hull)


    # 最上点・最下点を取得
    ys = clothes_contour[:, :, 1]
    xs = clothes_contour[:, :, 0]
    topmost = tuple(clothes_contour[ys.argmin()][0])
    bottommost = tuple(clothes_contour[ys.argmax()][0])

    min_x = int(xs.min())
    max_x = int(xs.max())
    min_y = int(ys.min())
    max_y = int(ys.max())
    w = max_x - min_x + 1
    height = bottommost[1] - topmost[1]

    # 肩幅（上から10%の位置での幅）
    shoulder_y = min_y + int(height * 0.1)
    shoulder_line = gray[shoulder_y:shoulder_y+5, min_x:min_x+w]
    shoulder_points = cv2.findNonZero(shoulder_line)
    if shoulder_points is None:
        raise ValueError("Shoulder line not detected")
    shoulder_xs = shoulder_points[:, 0, 0]
    shoulder_ys = shoulder_points[:, 0, 1]
    left_idx = np.argmin(shoulder_xs)
    right_idx = np.argmax(shoulder_xs)
    left_shoulder = (min_x + shoulder_xs[left_idx], shoulder_y + shoulder_ys[left_idx])
    right_shoulder = (min_x + shoulder_xs[right_idx], shoulder_y + shoulder_ys[right_idx])
    shoulder_width = right_shoulder[0] - left_shoulder[0]


    # 身幅（下から30%）
    chest_y = y + int(h * 0.7)
    chest_line = gray[chest_y:chest_y+5, x:x+w]

    chest_points = cv2.findNonZero(chest_line)
    if chest_points is None:
        raise ValueError("Chest line not detected")
    chest_xs = chest_points[:, 0, 0]
    left_chest = min_x + chest_xs.min()
    right_chest = min_x + chest_xs.max()
    chest_width = right_chest - left_chest

    # 袖端（凸包の左右端）
    left_sleeve_end = tuple(hull[hull[:, :, 0].argmin()][0])
    right_sleeve_end = tuple(hull[hull[:, :, 0].argmax()][0])

    # 肩端から袖端までの距離
    left_sleeve_length = np.linalg.norm(np.array(left_shoulder) - np.array(left_sleeve_end))
    right_sleeve_length = np.linalg.norm(np.array(right_shoulder) - np.array(right_sleeve_end))
    sleeve_length = (left_sleeve_length + right_sleeve_length) / 2


    # 身丈（凸包の上下端）
    top_point = hull[hull[:, :, 1].argmin()][0]
    bottom_point = hull[hull[:, :, 1].argmax()][0]
    body_length = bottom_point[1] - top_point[1]

    # 身丈（最上点と最下点の距離）
    body_length = bottommost[1] - topmost[1]


    measures = {
        "肩幅": shoulder_width * cm_per_pixel,
        "身幅": chest_width * cm_per_pixel,
        "身丈": body_length * cm_per_pixel,
        "袖丈": sleeve_length * cm_per_pixel,
    }
    return hull, measures

# 画像に寸法描画
def draw_measurements_on_image(image, measurements, font_path=None):
    """Draw measurement labels on an image using a Japanese-capable font.

    The overlay text defaults to a large 150 px font so measurements remain
    clearly visible on high-resolution images. When a custom font cannot be
    loaded and Pillow's built-in fallback is used instead, the size is reduced
    to 20 px to match that font's limited metrics.

    Parameters
    ----------
    image : numpy.ndarray
        BGR image as used by OpenCV.
    measurements : dict
        Dictionary mapping measurement names to values.
    font_path : str, optional
        Path to a TrueType font capable of rendering Japanese. If not
        provided, the path is taken from the ``JP_FONT_PATH`` environment
        variable. When no font can be loaded, Pillow's default font is used,
        though it may not support Japanese characters.
    """

    if font_path is None:
        font_path = os.getenv("JP_FONT_PATH", "/usr/share/fonts/truetype/noto/NotoSansCJK-Regular.ttc")

    # Use a large font size so that text is clearly legible on high-resolution images
    font_size = 150
    try:
<<<<<<< HEAD
        font = ImageFont.truetype(font_path, size=font_size)
=======
        font = ImageFont.truetype(font_path, size=50)
>>>>>>> 827a6371
    except OSError:
        font = ImageFont.load_default()
        # fall back to a conservative spacing when the default font is used
        font_size = 20

    pil_img = Image.fromarray(cv2.cvtColor(image, cv2.COLOR_BGR2RGB))
    draw = ImageDraw.Draw(pil_img)

<<<<<<< HEAD
    y_offset = 30
    line_height = font_size + 20
    for key, value in measurements.items():
        text = f"{key}: {value:.1f} cm"
        draw.text((30, y_offset), text, font=font, fill=(0, 255, 0))
        y_offset += line_height
=======
    y_offset = 60
    for key, value in measurements.items():
        text = f"{key}: {value:.1f} cm"
        draw.text((30, y_offset), text, font=font, fill=(0, 255, 0))
        y_offset += 60
>>>>>>> 827a6371

    return cv2.cvtColor(np.array(pil_img), cv2.COLOR_RGB2BGR)

if __name__ == "__main__":
    # ===== メイン処理 =====
    image_path = "画像.jpg"  # HEICもJPEGもOK
    img = load_image(image_path)

    # マーカー検出（背景除去前）
    cm_per_pixel = detect_marker(img)
    if cm_per_pixel is None:
        print("マーカーが検出できません。終了します。")
        exit()

    # 背景除去
    img_no_bg = remove_background(img)

    # 服計測
    try:
        contour, measurements = measure_clothes(img_no_bg, cm_per_pixel)
    except ValueError as e:
        print(f"計測エラー: {e}")
        exit()
    if contour is None:
        print("服が検出できません。")
        exit()

    # 寸法表示
    for k, v in measurements.items():
        print(f"{k}: {v:.1f} cm")

    font_path = os.getenv("JP_FONT_PATH")
    img_with_text = draw_measurements_on_image(img.copy(), measurements, font_path=font_path)
    cv2.drawContours(img_with_text, [contour], -1, (255, 0, 0), 2)

    # 保存
    cv2.imwrite("clothes_with_measurements.jpg", img_with_text)
    print("寸法入り画像を保存しました → clothes_with_measurements.jpg")
<|MERGE_RESOLUTION|>--- conflicted
+++ resolved
@@ -161,11 +161,9 @@
     # Use a large font size so that text is clearly legible on high-resolution images
     font_size = 150
     try:
-<<<<<<< HEAD
+
         font = ImageFont.truetype(font_path, size=font_size)
-=======
-        font = ImageFont.truetype(font_path, size=50)
->>>>>>> 827a6371
+
     except OSError:
         font = ImageFont.load_default()
         # fall back to a conservative spacing when the default font is used
@@ -174,20 +172,14 @@
     pil_img = Image.fromarray(cv2.cvtColor(image, cv2.COLOR_BGR2RGB))
     draw = ImageDraw.Draw(pil_img)
 
-<<<<<<< HEAD
+
     y_offset = 30
     line_height = font_size + 20
     for key, value in measurements.items():
         text = f"{key}: {value:.1f} cm"
         draw.text((30, y_offset), text, font=font, fill=(0, 255, 0))
         y_offset += line_height
-=======
-    y_offset = 60
-    for key, value in measurements.items():
-        text = f"{key}: {value:.1f} cm"
-        draw.text((30, y_offset), text, font=font, fill=(0, 255, 0))
-        y_offset += 60
->>>>>>> 827a6371
+
 
     return cv2.cvtColor(np.array(pil_img), cv2.COLOR_RGB2BGR)
 
