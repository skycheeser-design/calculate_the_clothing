import cv2
import numpy as np
from PIL import Image, ImageDraw, ImageFont
import os
from heapq import heappush, heappop
from skimage.morphology import skeletonize
try:
    import pillow_heif
except ImportError:  # pragma: no cover
    pillow_heif = None
try:
    from rembg import remove
except ImportError:  # pragma: no cover
    remove = None

# HEIC対応読み込み
def load_image(path):
    ext = os.path.splitext(path)[-1].lower()
    if ext == ".heic":
        if pillow_heif is None:
            raise ImportError("pillow_heif is required to load HEIC images")
        heif_file = pillow_heif.read_heif(path)
        img = Image.frombytes(heif_file.mode, heif_file.size, heif_file.data, "raw")
        return cv2.cvtColor(np.array(img), cv2.COLOR_RGB2BGR)
    else:
        return cv2.imread(path)

# 黒四角マーカー検出
def detect_marker(image, marker_size_cm=5.0):
    gray = cv2.cvtColor(image, cv2.COLOR_BGR2GRAY)
    _, thresh = cv2.threshold(gray, 50, 255, cv2.THRESH_BINARY_INV)
    contours, _ = cv2.findContours(thresh, cv2.RETR_EXTERNAL, cv2.CHAIN_APPROX_SIMPLE)

    cm_per_pixel = None
    best_cnt = None
    max_area = 0

    for cnt in contours:
        area = cv2.contourArea(cnt)
        if area > 500:  # ノイズ除去
            x, y, w, h = cv2.boundingRect(cnt)
            aspect_ratio = w / float(h)
            if 0.9 < aspect_ratio < 1.1 and area > max_area:
                max_area = area
                best_cnt = cnt

    if best_cnt is not None:
        x, y, w, h = cv2.boundingRect(best_cnt)
        cm_per_pixel = marker_size_cm / np.mean([w, h])
        cv2.rectangle(image, (x, y), (x + w, y + h), (0, 0, 255), 2)
        cv2.putText(image, "Marker", (x, y - 10),
                    cv2.FONT_HERSHEY_SIMPLEX, 0.6, (0, 0, 255), 2)
    return cm_per_pixel

# 背景除去
def remove_background(image):
    if remove is None:
        raise ImportError("rembg is required for background removal")
    result = remove(image)
    return cv2.cvtColor(np.array(result), cv2.COLOR_RGBA2BGR)


def _nearest_skeleton_point(skeleton, point):
    """Return the skeleton pixel closest to ``point``.

    Parameters
    ----------
    skeleton : ndarray
        Binary skeleton image.
    point : tuple
        ``(x, y)`` coordinate.
    """
    ys, xs = np.nonzero(skeleton)
    if xs.size == 0:
        raise ValueError("Skeleton is empty")
    dists = (xs - point[0]) ** 2 + (ys - point[1]) ** 2
    idx = np.argmin(dists)
    return int(xs[idx]), int(ys[idx])


def _shortest_path_length(skeleton, start, end):
    """Compute shortest path length between two points on a skeleton."""
    height, width = skeleton.shape
    visited = np.zeros((height, width), dtype=bool)
    dist = np.full((height, width), np.inf)
    sx, sy = start
    ex, ey = end
    dist[sy, sx] = 0.0
    heap = [(0.0, sx, sy)]
    neighbors = [
        (-1, -1), (0, -1), (1, -1),
        (-1, 0),           (1, 0),
        (-1, 1),  (0, 1),  (1, 1),
    ]
    while heap:
        d, x, y = heappop(heap)
        if visited[y, x]:
            continue
        if (x, y) == (ex, ey):
            return d
        visited[y, x] = True
        for dx, dy in neighbors:
            nx, ny = x + dx, y + dy
            if 0 <= nx < width and 0 <= ny < height and skeleton[ny, nx]:
                step = 1.41421356 if dx != 0 and dy != 0 else 1.0
                nd = d + step
                if nd < dist[ny, nx]:
                    dist[ny, nx] = nd
                    heappush(heap, (nd, nx, ny))
    return np.inf

# 服計測
def measure_clothes(image, cm_per_pixel):
    gray = cv2.cvtColor(image, cv2.COLOR_BGR2GRAY)
    _, thresh = cv2.threshold(gray, 10, 255, cv2.THRESH_BINARY)
    # ノイズ除去のためのクロージング処理
    kernel = np.ones((5, 5), np.uint8)
    thresh = cv2.morphologyEx(thresh, cv2.MORPH_CLOSE, kernel)
    contours, _ = cv2.findContours(thresh, cv2.RETR_EXTERNAL, cv2.CHAIN_APPROX_SIMPLE)

    if not contours:
        return None, {}

    clothes_contour = max(contours, key=cv2.contourArea)

    # 凸包で輪郭を滑らかにする
    hull = cv2.convexHull(clothes_contour)
    x, y, w, h = cv2.boundingRect(hull)


    # 二値マスクから胴体中央線を推定
    mask = np.zeros_like(gray)
    cv2.drawContours(mask, [clothes_contour], -1, 255, thickness=-1)
    projection = mask.sum(axis=0)
    center_x = int(np.argmax(projection))
    column_pixels = np.where(mask[:, center_x] > 0)[0]
    if column_pixels.size == 0:
        raise ValueError("Center line not found")
    top_y = int(column_pixels.min())
    bottom_y = int(column_pixels.max())

    height = bottom_y - top_y

    # 肩幅（上から10%の位置での幅）
    shoulder_y = top_y + int(height * 0.1)
    shoulder_line = mask[shoulder_y:shoulder_y + 5, x:x + w]
    shoulder_points = cv2.findNonZero(shoulder_line)
    if shoulder_points is None:
        raise ValueError("Shoulder line not detected")
    shoulder_xs = shoulder_points[:, 0, 0]
    shoulder_ys = shoulder_points[:, 0, 1]
    left_idx = np.argmin(shoulder_xs)
    right_idx = np.argmax(shoulder_xs)
    left_shoulder = (x + shoulder_xs[left_idx], shoulder_y + shoulder_ys[left_idx])
    right_shoulder = (x + shoulder_xs[right_idx], shoulder_y + shoulder_ys[right_idx])
    shoulder_width = right_shoulder[0] - left_shoulder[0]

    # 身幅（下から30%）
    chest_y = top_y + int(height * 0.7)
    chest_line = mask[chest_y:chest_y + 5, x:x + w]

    chest_points = cv2.findNonZero(chest_line)
    if chest_points is None:
        raise ValueError("Chest line not detected")
    chest_xs = chest_points[:, 0, 0]
    left_chest = x + chest_xs.min()
    right_chest = x + chest_xs.max()
    chest_width = right_chest - left_chest

<<<<<<< HEAD
    # 袖端
    contour_points = clothes_contour[:, 0, :]

    def _sleeve_length(points, shoulder):
        if points.shape[0] < 2:
            raise ValueError("Sleeve contour not detected")

        pts = points.astype(np.float64)
        mean = pts.mean(axis=0)
        centered = pts - mean
        cov = np.cov(centered, rowvar=False)
        eigvals, eigvecs = np.linalg.eigh(cov)
        direction = eigvecs[:, np.argmax(eigvals)]
        direction = direction / np.linalg.norm(direction)
        if np.dot(direction, mean - np.array(shoulder)) < 0:
            direction = -direction

        if abs(direction[1]) < abs(direction[0]):
            dists = np.linalg.norm(pts - np.array(shoulder), axis=1)
            return dists.max()
        else:
            proj = (pts - np.array(shoulder)) @ direction
            proj = proj[proj > 0]
            if proj.size == 0:
                raise ValueError("Sleeve contour not detected")
            return proj.max()

    left_points = contour_points[contour_points[:, 0] <= left_shoulder[0]]
    right_points = contour_points[contour_points[:, 0] >= right_shoulder[0]]
    left_sleeve_length = _sleeve_length(left_points, left_shoulder)
    right_sleeve_length = _sleeve_length(right_points, right_shoulder)
    sleeve_length = (left_sleeve_length + right_sleeve_length) / 2
=======
>>>>>>> 8ea663d0



    left_sleeve_end, left_sleeve_length = _furthest_point(
        left_points, np.array(left_shoulder, dtype=np.float64)
    )
    right_sleeve_end, right_sleeve_length = _furthest_point(
        right_points, np.array(right_shoulder, dtype=np.float64)
    )

    # 肩端から袖端までの距離（左右の平均）
    sleeve_length = (left_sleeve_length + right_sleeve_length) / 2



    measures = {
        "肩幅": shoulder_width * cm_per_pixel,
        "身幅": chest_width * cm_per_pixel,
        "身丈": body_length * cm_per_pixel,
        "袖丈": sleeve_length * cm_per_pixel,
    }
    return hull, measures

def _load_japanese_font(font_path, font_size):
    """Return a Pillow font object suitable for rendering Japanese text.

    The function tries several fallback locations so that typical Linux and
    macOS installations work out of the box:

    1. The ``font_path`` argument, if provided.
    2. The ``JP_FONT_PATH`` environment variable.
    3. Common system fonts such as Noto Sans CJK (Linux) or Hiragino/Kosugi
       (macOS).
    4. Finally, Pillow's default bitmap font.
    """

    candidates = []
    if font_path:
        candidates.append(font_path)
    else:
        env_font = os.getenv("JP_FONT_PATH")
        if env_font:
            candidates.append(env_font)
        candidates.extend([
            "/usr/share/fonts/truetype/noto/NotoSansCJK-Regular.ttc",  # Linux
            "/System/Library/Fonts/ヒラギノ角ゴシック W3.ttc",       # macOS
            "/Library/Fonts/Kosugi-Regular.ttf",                       # macOS user font
        ])

    for path in candidates:
        if path and os.path.exists(path):
            try:
                return ImageFont.truetype(path, size=font_size), font_size
            except OSError:
                continue

    # Fall back to Pillow's default font which may not support Japanese
    return ImageFont.load_default(), 20

# 画像に寸法描画
def draw_measurements_on_image(image, measurements, font_path=None, font_size=150):
    """Draw measurement labels on an image using a Japanese-capable font.

    The overlay text defaults to a large 150 px font so measurements remain
    clearly visible on high-resolution images. When a custom font cannot be
    loaded and Pillow's built-in fallback is used instead, the size is reduced
    to 20 px to match that font's limited metrics.

    Parameters
    ----------
    image : numpy.ndarray
        BGR image as used by OpenCV.
    measurements : dict
        Dictionary mapping measurement names to values.
    font_path : str, optional
        Path to a TrueType font capable of rendering Japanese. When omitted,
        the function searches in the following order:

        1. The ``JP_FONT_PATH`` environment variable
        2. Common system fonts (Noto Sans CJK on Linux, Hiragino/Kosugi on
           macOS)
        3. Pillow's bundled bitmap font, which may lack Japanese glyphs
    font_size : int, optional
        Base font size to use for rendering measurement labels. Defaults to
        150 px and is also used to derive line spacing.
    """

    # Resolve a Japanese-capable font. When no suitable font can be found,
    # Pillow's default bitmap font is used and the size is reduced for better
    # readability.
    font, font_size = _load_japanese_font(font_path, font_size)

    pil_img = Image.fromarray(cv2.cvtColor(image, cv2.COLOR_BGR2RGB))
    draw = ImageDraw.Draw(pil_img)


    y_offset = 30
    line_height = font_size + 20
    for key, value in measurements.items():
        text = f"{key}: {value:.1f} cm"
        draw.text((30, y_offset), text, font=font, fill=(0, 255, 0))
        y_offset += line_height


    return cv2.cvtColor(np.array(pil_img), cv2.COLOR_RGB2BGR)

if __name__ == "__main__":
    # ===== メイン処理 =====
    image_path = "画像.jpg"  # HEICもJPEGもOK
    img = load_image(image_path)

    # マーカー検出（背景除去前）
    cm_per_pixel = detect_marker(img)
    if cm_per_pixel is None:
        print("マーカーが検出できません。終了します。")
        exit()

    # 背景除去
    img_no_bg = remove_background(img)

    # 服計測
    try:
        contour, measurements = measure_clothes(img_no_bg, cm_per_pixel)
    except ValueError as e:
        print(f"計測エラー: {e}")
        exit()
    if contour is None:
        print("服が検出できません。")
        exit()

    # 寸法表示
    for k, v in measurements.items():
        print(f"{k}: {v:.1f} cm")

    font_path = os.getenv("JP_FONT_PATH")
    img_with_text = draw_measurements_on_image(
        img.copy(), measurements, font_path=font_path, font_size=200
    )
    cv2.drawContours(img_with_text, [contour], -1, (255, 0, 0), 2)

    # 保存
    cv2.imwrite("clothes_with_measurements.jpg", img_with_text)
    print("寸法入り画像を保存しました → clothes_with_measurements.jpg")
<|MERGE_RESOLUTION|>--- conflicted
+++ resolved
@@ -167,41 +167,6 @@
     right_chest = x + chest_xs.max()
     chest_width = right_chest - left_chest
 
-<<<<<<< HEAD
-    # 袖端
-    contour_points = clothes_contour[:, 0, :]
-
-    def _sleeve_length(points, shoulder):
-        if points.shape[0] < 2:
-            raise ValueError("Sleeve contour not detected")
-
-        pts = points.astype(np.float64)
-        mean = pts.mean(axis=0)
-        centered = pts - mean
-        cov = np.cov(centered, rowvar=False)
-        eigvals, eigvecs = np.linalg.eigh(cov)
-        direction = eigvecs[:, np.argmax(eigvals)]
-        direction = direction / np.linalg.norm(direction)
-        if np.dot(direction, mean - np.array(shoulder)) < 0:
-            direction = -direction
-
-        if abs(direction[1]) < abs(direction[0]):
-            dists = np.linalg.norm(pts - np.array(shoulder), axis=1)
-            return dists.max()
-        else:
-            proj = (pts - np.array(shoulder)) @ direction
-            proj = proj[proj > 0]
-            if proj.size == 0:
-                raise ValueError("Sleeve contour not detected")
-            return proj.max()
-
-    left_points = contour_points[contour_points[:, 0] <= left_shoulder[0]]
-    right_points = contour_points[contour_points[:, 0] >= right_shoulder[0]]
-    left_sleeve_length = _sleeve_length(left_points, left_shoulder)
-    right_sleeve_length = _sleeve_length(right_points, right_shoulder)
-    sleeve_length = (left_sleeve_length + right_sleeve_length) / 2
-=======
->>>>>>> 8ea663d0
 
 
 
