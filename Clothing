--- conflicted
+++ resolved
@@ -170,13 +170,7 @@
         # slightly better numerical stability when the marker is skewed or
         # rotated.
         box = cv2.boxPoints(best_rect)
-<<<<<<< HEAD
-=======
-        side_lengths = [
-            np.linalg.norm(box[i] - box[(i + 1) % 4]) for i in range(4)
-        ]
-        avg_side_length = float(np.mean(side_lengths))
->>>>>>> b9e47805
+
         box_int = np.intp(box)
 
         rect_mask = np.zeros_like(gray)
@@ -193,30 +187,7 @@
 
         contrast = (outer_mean - inner_mean) / max(outer_mean, 1)
         if contrast >= 0.25:
-<<<<<<< HEAD
-            # Perspective transform to correct for projective distortion
-            src_pts = box.astype(np.float32)
-            side_lengths = [
-                np.linalg.norm(src_pts[0] - src_pts[1]),
-                np.linalg.norm(src_pts[1] - src_pts[2]),
-                np.linalg.norm(src_pts[2] - src_pts[3]),
-                np.linalg.norm(src_pts[3] - src_pts[0]),
-            ]
-            side = int(round(np.mean(side_lengths)))
-            dst_pts = np.array(
-                [[0, 0], [side - 1, 0], [side - 1, side - 1], [0, side - 1]],
-                dtype=np.float32,
-            )
-            M = cv2.getPerspectiveTransform(src_pts, dst_pts)
-            warped = cv2.warpPerspective(image, M, (side, side))
-            warped_side_length = warped.shape[0]
-            cm_per_pixel = marker_size_cm / warped_side_length
-=======
-            # Compute the scale using the average of the rectangle's four side
-            # lengths.  This remains accurate even when the marker appears as a
-            # rotated or perspective-distorted quadrilateral.
-            cm_per_pixel = marker_size_cm / avg_side_length
->>>>>>> b9e47805
+
             if debug:
                 cv2.drawContours(image, [box_int], 0, (0, 0, 255), 2)
                 cv2.putText(
