--- conflicted
+++ resolved
@@ -65,10 +65,7 @@
     hull = cv2.convexHull(clothes_contour)
     x, y, w, h = cv2.boundingRect(hull)
 
-<<<<<<< HEAD
-=======
-
->>>>>>> 47bbdc92
+
     # 二値マスクから胴体中央線を推定
     mask = np.zeros_like(gray)
     cv2.drawContours(mask, [clothes_contour], -1, 255, thickness=-1)
@@ -79,17 +76,7 @@
         raise ValueError("Center line not found")
     top_y = int(column_pixels.min())
     bottom_y = int(column_pixels.max())
-<<<<<<< HEAD
-=======
-
-    ys = clothes_contour[:, :, 1]
-    xs = clothes_contour[:, :, 0]
-    min_x = int(xs.min())
-    max_x = int(xs.max())
-    min_y = int(ys.min())
-    max_y = int(ys.max())
-    w = max_x - min_x + 1
->>>>>>> 47bbdc92
+
     height = bottom_y - top_y
 
     # 肩幅（上から10%の位置での幅）
@@ -127,17 +114,7 @@
     right_sleeve_length = np.linalg.norm(np.array(right_shoulder) - np.array(right_sleeve_end))
     sleeve_length = (left_sleeve_length + right_sleeve_length) / 2
 
-<<<<<<< HEAD
-    # 身丈（中央線と輪郭の交点間の距離）
-    top_point = np.array([center_x, top_y])
-    bottom_point = np.array([center_x, bottom_y])
-    body_length = float(np.linalg.norm(bottom_point - top_point))
-=======
-
-    # 身丈（中央線と輪郭の交点間の距離）
-    body_length = bottom_y - top_y
-
->>>>>>> 47bbdc92
+
 
     measures = {
         "肩幅": shoulder_width * cm_per_pixel,
